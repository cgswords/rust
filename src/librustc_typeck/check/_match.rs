// Copyright 2012-2014 The Rust Project Developers. See the COPYRIGHT
// file at the top-level directory of this distribution and at
// http://rust-lang.org/COPYRIGHT.
//
// Licensed under the Apache License, Version 2.0 <LICENSE-APACHE or
// http://www.apache.org/licenses/LICENSE-2.0> or the MIT license
// <LICENSE-MIT or http://opensource.org/licenses/MIT>, at your
// option. This file may not be copied, modified, or distributed
// except according to those terms.

use middle::def;
use middle::infer;
use middle::pat_util::{PatIdMap, pat_id_map, pat_is_binding, pat_is_const};
use middle::subst::{Substs};
use middle::ty::{self, Ty};
use check::{check_expr, check_expr_has_type, check_expr_with_expectation};
use check::{check_expr_coercable_to_type, demand, FnCtxt, Expectation};
use check::{instantiate_path, structurally_resolved_type, valid_range_bounds};
use require_same_types;
use util::nodemap::FnvHashMap;
use util::ppaux::Repr;

use std::cmp;
use std::collections::hash_map::Entry::{Occupied, Vacant};
use syntax::ast;
use syntax::ast_util;
use syntax::codemap::{Span, Spanned};
use syntax::parse::token;
use syntax::print::pprust;
use syntax::ptr::P;

pub fn check_pat<'a, 'tcx>(pcx: &pat_ctxt<'a, 'tcx>,
                           pat: &ast::Pat,
                           expected: Ty<'tcx>)
{
    let fcx = pcx.fcx;
    let tcx = pcx.fcx.ccx.tcx;

    debug!("check_pat(pat={},expected={})",
           pat.repr(tcx),
           expected.repr(tcx));

    match pat.node {
        ast::PatWild(_) => {
            fcx.write_ty(pat.id, expected);
        }
        ast::PatLit(ref lt) => {
            check_expr(fcx, &**lt);
            let expr_ty = fcx.expr_ty(&**lt);
            fcx.write_ty(pat.id, expr_ty);

            // somewhat surprising: in this case, the subtyping
            // relation goes the opposite way as the other
            // cases. Actually what we really want is not a subtyping
            // relation at all but rather that there exists a LUB (so
            // that they can be compared). However, in practice,
            // constants are always scalars or strings.  For scalars
            // subtyping is irrelevant, and for strings `expr_ty` is
            // type is `&'static str`, so if we say that
            //
            //     &'static str <: expected
            //
            // that's equivalent to there existing a LUB.
            demand::suptype(fcx, pat.span, expected, expr_ty);
        }
        ast::PatRange(ref begin, ref end) => {
            check_expr(fcx, &**begin);
            check_expr(fcx, &**end);

            let lhs_ty = fcx.expr_ty(&**begin);
            let rhs_ty = fcx.expr_ty(&**end);

            let lhs_eq_rhs =
                require_same_types(
                    tcx, Some(fcx.infcx()), false, pat.span, lhs_ty, rhs_ty,
                    || "mismatched types in range".to_string());

            let numeric_or_char =
                lhs_eq_rhs && (ty::type_is_numeric(lhs_ty) || ty::type_is_char(lhs_ty));

            if numeric_or_char {
                match valid_range_bounds(fcx.ccx, &**begin, &**end) {
                    Some(false) => {
                        span_err!(tcx.sess, begin.span, E0030,
                            "lower range bound must be less than upper");
                    },
                    None => {
                        span_err!(tcx.sess, begin.span, E0031,
                            "mismatched types in range");
                    },
                    Some(true) => {}
                }
            } else {
                span_err!(tcx.sess, begin.span, E0029,
                          "only char and numeric types are allowed in range");
            }

            fcx.write_ty(pat.id, lhs_ty);

            // subtyping doens't matter here, as the value is some kind of scalar
            demand::eqtype(fcx, pat.span, expected, lhs_ty);
        }
        ast::PatEnum(..) | ast::PatIdent(..) if pat_is_const(&tcx.def_map, pat) => {
            let const_did = tcx.def_map.borrow()[pat.id].clone().def_id();
            let const_scheme = ty::lookup_item_type(tcx, const_did);
            assert!(const_scheme.generics.is_empty());
            let const_ty = pcx.fcx.instantiate_type_scheme(pat.span,
                                                           &Substs::empty(),
                                                           &const_scheme.ty);
            fcx.write_ty(pat.id, const_ty);

            // FIXME(#20489) -- we should limit the types here to scalars or something!

            // As with PatLit, what we really want here is that there
            // exist a LUB, but for the cases that can occur, subtype
            // is good enough.
            demand::suptype(fcx, pat.span, expected, const_ty);
        }
        ast::PatIdent(bm, ref path, ref sub) if pat_is_binding(&tcx.def_map, pat) => {
            let typ = fcx.local_ty(pat.span, pat.id);
            match bm {
                ast::BindByRef(mutbl) => {
                    // if the binding is like
                    //    ref x | ref const x | ref mut x
                    // then `x` is assigned a value of type `&M T` where M is the mutability
                    // and T is the expected type.
                    let region_var = fcx.infcx().next_region_var(infer::PatternRegion(pat.span));
                    let mt = ty::mt { ty: expected, mutbl: mutbl };
                    let region_ty = ty::mk_rptr(tcx, tcx.mk_region(region_var), mt);

                    // `x` is assigned a value of type `&M T`, hence `&M T <: typeof(x)` is
                    // required. However, we use equality, which is stronger. See (*) for
                    // an explanation.
                    demand::eqtype(fcx, pat.span, region_ty, typ);
                }
                // otherwise the type of x is the expected type T
                ast::BindByValue(_) => {
                    // As above, `T <: typeof(x)` is required but we
                    // use equality, see (*) below.
                    demand::eqtype(fcx, pat.span, expected, typ);
                }
            }

            fcx.write_ty(pat.id, typ);

            // if there are multiple arms, make sure they all agree on
            // what the type of the binding `x` ought to be
            let canon_id = pcx.map[path.node];
            if canon_id != pat.id {
                let ct = fcx.local_ty(pat.span, canon_id);
                demand::eqtype(fcx, pat.span, ct, typ);
            }

            if let Some(ref p) = *sub {
                check_pat(pcx, &**p, expected);
            }
        }
        ast::PatIdent(_, ref path, _) => {
            let path = ast_util::ident_to_path(path.span, path.node);
            check_pat_enum(pcx, pat, &path, &Some(vec![]), expected);
        }
        ast::PatEnum(ref path, ref subpats) => {
            check_pat_enum(pcx, pat, path, subpats, expected);
        }
        ast::PatStruct(ref path, ref fields, etc) => {
            check_pat_struct(pcx, pat, path, fields.as_slice(), etc, expected);
        }
        ast::PatTup(ref elements) => {
            let element_tys: Vec<_> =
                range(0, elements.len()).map(|_| fcx.infcx().next_ty_var())
                                        .collect();
            let pat_ty = ty::mk_tup(tcx, element_tys.clone());
            fcx.write_ty(pat.id, pat_ty);
            demand::eqtype(fcx, pat.span, expected, pat_ty);
            for (element_pat, element_ty) in elements.iter().zip(element_tys.into_iter()) {
                check_pat(pcx, &**element_pat, element_ty);
            }
        }
        ast::PatBox(ref inner) => {
            let inner_ty = fcx.infcx().next_ty_var();
            let uniq_ty = ty::mk_uniq(tcx, inner_ty);

            if check_dereferencable(pcx, pat.span, expected, &**inner) {
                // Here, `demand::subtype` is good enough, but I don't
                // think any errors can be introduced by using
                // `demand::eqtype`.
                demand::eqtype(fcx, pat.span, expected, uniq_ty);
                fcx.write_ty(pat.id, uniq_ty);
                check_pat(pcx, &**inner, inner_ty);
            } else {
                fcx.write_error(pat.id);
                check_pat(pcx, &**inner, tcx.types.err);
            }
        }
        ast::PatRegion(ref inner, mutbl) => {
            let inner_ty = fcx.infcx().next_ty_var();

<<<<<<< HEAD
            let mutbl =
                ty::deref(fcx.infcx().shallow_resolve(expected), true).map(|mt| mt.mutbl)
                                                                      .unwrap_or(ast::MutImmutable);
=======
            // SNAP c894171 remove this `if`-`else` entirely after next snapshot
            let mutbl = if mutbl == ast::MutImmutable {
                ty::deref(fcx.infcx().shallow_resolve(expected), true)
                    .map_or(ast::MutImmutable, |mt| mt.mutbl)
            } else {
                mutbl
            };
>>>>>>> bf6c0077

            let mt = ty::mt { ty: inner_ty, mutbl: mutbl };
            let region = fcx.infcx().next_region_var(infer::PatternRegion(pat.span));
            let rptr_ty = ty::mk_rptr(tcx, tcx.mk_region(region), mt);

            if check_dereferencable(pcx, pat.span, expected, &**inner) {
                // `demand::subtype` would be good enough, but using
                // `eqtype` turns out to be equally general. See (*)
                // below for details.
                demand::eqtype(fcx, pat.span, expected, rptr_ty);
                fcx.write_ty(pat.id, rptr_ty);
                check_pat(pcx, &**inner, inner_ty);
            } else {
                fcx.write_error(pat.id);
                check_pat(pcx, &**inner, tcx.types.err);
            }
        }
        ast::PatVec(ref before, ref slice, ref after) => {
            let expected_ty = structurally_resolved_type(fcx, pat.span, expected);
            let inner_ty = fcx.infcx().next_ty_var();
            let pat_ty = match expected_ty.sty {
                ty::ty_vec(_, Some(size)) => ty::mk_vec(tcx, inner_ty, Some({
                    let min_len = before.len() + after.len();
                    match *slice {
                        Some(_) => cmp::max(min_len, size),
                        None => min_len
                    }
                })),
                _ => {
                    let region = fcx.infcx().next_region_var(infer::PatternRegion(pat.span));
                    ty::mk_slice(tcx, tcx.mk_region(region), ty::mt {
                        ty: inner_ty,
                        mutbl: ty::deref(expected_ty, true).map(|mt| mt.mutbl)
                                                           .unwrap_or(ast::MutImmutable)
                    })
                }
            };

            fcx.write_ty(pat.id, pat_ty);

            // `demand::subtype` would be good enough, but using
            // `eqtype` turns out to be equally general. See (*)
            // below for details.
            demand::eqtype(fcx, pat.span, expected, pat_ty);

            for elt in before.iter() {
                check_pat(pcx, &**elt, inner_ty);
            }
            if let Some(ref slice) = *slice {
                let region = fcx.infcx().next_region_var(infer::PatternRegion(pat.span));
                let mutbl = ty::deref(expected_ty, true)
                    .map_or(ast::MutImmutable, |mt| mt.mutbl);

                let slice_ty = ty::mk_slice(tcx, tcx.mk_region(region), ty::mt {
                    ty: inner_ty,
                    mutbl: mutbl
                });
                check_pat(pcx, &**slice, slice_ty);
            }
            for elt in after.iter() {
                check_pat(pcx, &**elt, inner_ty);
            }
        }
        ast::PatMac(_) => tcx.sess.bug("unexpanded macro")
    }


    // (*) In most of the cases above (literals and constants being
    // the exception), we relate types using strict equality, evewn
    // though subtyping would be sufficient. There are a few reasons
    // for this, some of which are fairly subtle and which cost me
    // (nmatsakis) an hour or two debugging to remember, so I thought
    // I'd write them down this time.
    //
    // 1. Most importantly, there is no loss of expressiveness
    // here. What we are saying is that the type of `x`
    // becomes *exactly* what is expected. This might seem
    // like it will cause errors in a case like this:
    //
    // ```
    // fn foo<'x>(x: &'x int) {
    //    let a = 1;
    //    let mut z = x;
    //    z = &a;
    // }
    // ```
    //
    // The reason we might get an error is that `z` might be
    // assigned a type like `&'x int`, and then we would have
    // a problem when we try to assign `&a` to `z`, because
    // the lifetime of `&a` (i.e., the enclosing block) is
    // shorter than `'x`.
    //
    // HOWEVER, this code works fine. The reason is that the
    // expected type here is whatever type the user wrote, not
    // the initializer's type. In this case the user wrote
    // nothing, so we are going to create a type variable `Z`.
    // Then we will assign the type of the initializer (`&'x
    // int`) as a subtype of `Z`: `&'x int <: Z`. And hence we
    // will instantiate `Z` as a type `&'0 int` where `'0` is
    // a fresh region variable, with the constraint that `'x :
    // '0`.  So basically we're all set.
    //
    // Note that there are two tests to check that this remains true
    // (`regions-reassign-{match,let}-bound-pointer.rs`).
    //
    // 2. Things go horribly wrong if we use subtype. The reason for
    // THIS is a fairly subtle case involving bound regions. See the
    // `givens` field in `region_inference`, as well as the test
    // `regions-relate-bound-regions-on-closures-to-inference-variables.rs`,
    // for details. Short version is that we must sometimes detect
    // relationships between specific region variables and regions
    // bound in a closure signature, and that detection gets thrown
    // off when we substitute fresh region variables here to enable
    // subtyping.
}

pub fn check_dereferencable<'a, 'tcx>(pcx: &pat_ctxt<'a, 'tcx>,
                                      span: Span, expected: Ty<'tcx>,
                                      inner: &ast::Pat) -> bool {
    let fcx = pcx.fcx;
    let tcx = pcx.fcx.ccx.tcx;
    if pat_is_binding(&tcx.def_map, inner) {
        let expected = fcx.infcx().shallow_resolve(expected);
        ty::deref(expected, true).map_or(true, |mt| match mt.ty.sty {
            ty::ty_trait(_) => {
                // This is "x = SomeTrait" being reduced from
                // "let &x = &SomeTrait" or "let box x = Box<SomeTrait>", an error.
                span_err!(tcx.sess, span, E0033,
                          "type `{}` cannot be dereferenced",
                          fcx.infcx().ty_to_string(expected));
                false
            }
            _ => true
        })
    } else {
        true
    }
}

pub fn check_match<'a, 'tcx>(fcx: &FnCtxt<'a, 'tcx>,
                             expr: &ast::Expr,
                             discrim: &ast::Expr,
                             arms: &[ast::Arm],
                             expected: Expectation<'tcx>,
                             match_src: ast::MatchSource) {
    let tcx = fcx.ccx.tcx;

    let discrim_ty = fcx.infcx().next_ty_var();
    check_expr_has_type(fcx, discrim, discrim_ty);

    // Typecheck the patterns first, so that we get types for all the
    // bindings.
    for arm in arms.iter() {
        let mut pcx = pat_ctxt {
            fcx: fcx,
            map: pat_id_map(&tcx.def_map, &*arm.pats[0]),
        };
        for p in arm.pats.iter() {
            check_pat(&mut pcx, &**p, discrim_ty);
        }
    }

    // Now typecheck the blocks.
    //
    // The result of the match is the common supertype of all the
    // arms. Start out the value as bottom, since it's the, well,
    // bottom the type lattice, and we'll be moving up the lattice as
    // we process each arm. (Note that any match with 0 arms is matching
    // on any empty type and is therefore unreachable; should the flow
    // of execution reach it, we will panic, so bottom is an appropriate
    // type in that case)
    let expected = expected.adjust_for_branches(fcx);
    let result_ty = arms.iter().fold(fcx.infcx().next_diverging_ty_var(), |result_ty, arm| {
        let bty = match expected {
            // We don't coerce to `()` so that if the match expression is a
            // statement it's branches can have any consistent type. That allows
            // us to give better error messages (pointing to a usually better
            // arm for inconsistent arms or to the whole match when a `()` type
            // is required).
            Expectation::ExpectHasType(ety) if ety != ty::mk_nil(fcx.tcx()) => {
                check_expr_coercable_to_type(fcx, &*arm.body, ety);
                ety
            }
            _ => {
                check_expr_with_expectation(fcx, &*arm.body, expected);
                fcx.node_ty(arm.body.id)
            }
        };

        if let Some(ref e) = arm.guard {
            check_expr_has_type(fcx, &**e, tcx.types.bool);
        }

        if ty::type_is_error(result_ty) || ty::type_is_error(bty) {
            tcx.types.err
        } else {
            let (origin, expected, found) = match match_src {
                /* if-let construct without an else block */
                ast::MatchSource::IfLetDesugar { contains_else_clause }
                if !contains_else_clause => (
                    infer::IfExpressionWithNoElse(expr.span),
                    bty,
                    result_ty,
                ),
                _ => (
                    infer::MatchExpressionArm(expr.span, arm.body.span),
                    result_ty,
                    bty,
                ),
            };

            infer::common_supertype(
                fcx.infcx(),
                origin,
                true,
                expected,
                found,
            )
        }
    });

    fcx.write_ty(expr.id, result_ty);
}

pub struct pat_ctxt<'a, 'tcx: 'a> {
    pub fcx: &'a FnCtxt<'a, 'tcx>,
    pub map: PatIdMap,
}

pub fn check_pat_struct<'a, 'tcx>(pcx: &pat_ctxt<'a, 'tcx>, pat: &ast::Pat,
                                  path: &ast::Path, fields: &[Spanned<ast::FieldPat>],
                                  etc: bool, expected: Ty<'tcx>) {
    let fcx = pcx.fcx;
    let tcx = pcx.fcx.ccx.tcx;

    let def = tcx.def_map.borrow()[pat.id].clone();
    let (enum_def_id, variant_def_id) = match def {
        def::DefTrait(_) => {
            let name = pprust::path_to_string(path);
            span_err!(tcx.sess, pat.span, E0168,
                "use of trait `{}` in a struct pattern", name);
            fcx.write_error(pat.id);

            for field in fields.iter() {
                check_pat(pcx, &*field.node.pat, tcx.types.err);
            }
            return;
        },
        _ => {
            let def_type = ty::lookup_item_type(tcx, def.def_id());
            match def_type.ty.sty {
                ty::ty_struct(struct_def_id, _) =>
                    (struct_def_id, struct_def_id),
                ty::ty_enum(enum_def_id, _)
                    if def == def::DefVariant(enum_def_id, def.def_id(), true) =>
                    (enum_def_id, def.def_id()),
                _ => {
                    let name = pprust::path_to_string(path);
                    span_err!(tcx.sess, pat.span, E0163,
                        "`{}` does not name a struct or a struct variant", name);
                    fcx.write_error(pat.id);

                    for field in fields.iter() {
                        check_pat(pcx, &*field.node.pat, tcx.types.err);
                    }
                    return;
                }
            }
        }
    };

    instantiate_path(pcx.fcx, path, ty::lookup_item_type(tcx, enum_def_id),
                     def, pat.span, pat.id);

    let pat_ty = fcx.node_ty(pat.id);
    demand::eqtype(fcx, pat.span, expected, pat_ty);

    let item_substs = fcx
        .item_substs()
        .get(&pat.id)
        .map(|substs| substs.substs.clone())
        .unwrap_or_else(|| Substs::empty());

    let struct_fields = ty::struct_fields(tcx, variant_def_id, &item_substs);
    check_struct_pat_fields(pcx, pat.span, fields, struct_fields.as_slice(),
                            variant_def_id, etc);
}

pub fn check_pat_enum<'a, 'tcx>(pcx: &pat_ctxt<'a, 'tcx>, pat: &ast::Pat,
                                path: &ast::Path, subpats: &Option<Vec<P<ast::Pat>>>,
                                expected: Ty<'tcx>) {

    // Typecheck the path.
    let fcx = pcx.fcx;
    let tcx = pcx.fcx.ccx.tcx;

    let def = tcx.def_map.borrow()[pat.id].clone();
    let enum_def = def.variant_def_ids()
        .map_or_else(|| def.def_id(), |(enum_def, _)| enum_def);

    let ctor_scheme = ty::lookup_item_type(tcx, enum_def);
    let path_scheme = if ty::is_fn_ty(ctor_scheme.ty) {
        ty::TypeScheme {
            ty: ty::ty_fn_ret(ctor_scheme.ty).unwrap(),
            ..ctor_scheme
        }
    } else {
        ctor_scheme
    };
    instantiate_path(pcx.fcx, path, path_scheme, def, pat.span, pat.id);

    let pat_ty = fcx.node_ty(pat.id);
    demand::eqtype(fcx, pat.span, expected, pat_ty);

    let real_path_ty = fcx.node_ty(pat.id);
    let (arg_tys, kind_name): (Vec<_>, &'static str) = match real_path_ty.sty {
        ty::ty_enum(enum_def_id, expected_substs)
            if def == def::DefVariant(enum_def_id, def.def_id(), false) =>
        {
            let variant = ty::enum_variant_with_id(tcx, enum_def_id, def.def_id());
            (variant.args.iter()
                         .map(|t| fcx.instantiate_type_scheme(pat.span, expected_substs, t))
                         .collect(),
             "variant")
        }
        ty::ty_struct(struct_def_id, expected_substs) => {
            let struct_fields = ty::struct_fields(tcx, struct_def_id, expected_substs);
            (struct_fields.iter()
                          .map(|field| fcx.instantiate_type_scheme(pat.span,
                                                                   expected_substs,
                                                                   &field.mt.ty))
                          .collect(),
             "struct")
        }
        _ => {
            let name = pprust::path_to_string(path);
            span_err!(tcx.sess, pat.span, E0164,
                "`{}` does not name a non-struct variant or a tuple struct", name);
            fcx.write_error(pat.id);

            if let Some(ref subpats) = *subpats {
                for pat in subpats.iter() {
                    check_pat(pcx, &**pat, tcx.types.err);
                }
            }
            return;
        }
    };

    if let Some(ref subpats) = *subpats {
        if subpats.len() == arg_tys.len() {
            for (subpat, arg_ty) in subpats.iter().zip(arg_tys.iter()) {
                check_pat(pcx, &**subpat, *arg_ty);
            }
        } else if arg_tys.len() == 0 {
            span_err!(tcx.sess, pat.span, E0024,
                      "this pattern has {} field{}, but the corresponding {} has no fields",
                      subpats.len(), if subpats.len() == 1 {""} else {"s"}, kind_name);

            for pat in subpats.iter() {
                check_pat(pcx, &**pat, tcx.types.err);
            }
        } else {
            span_err!(tcx.sess, pat.span, E0023,
                      "this pattern has {} field{}, but the corresponding {} has {} field{}",
                      subpats.len(), if subpats.len() == 1 {""} else {"s"},
                      kind_name,
                      arg_tys.len(), if arg_tys.len() == 1 {""} else {"s"});

            for pat in subpats.iter() {
                check_pat(pcx, &**pat, tcx.types.err);
            }
        }
    }
}

/// `path` is the AST path item naming the type of this struct.
/// `fields` is the field patterns of the struct pattern.
/// `struct_fields` describes the type of each field of the struct.
/// `struct_id` is the ID of the struct.
/// `etc` is true if the pattern said '...' and false otherwise.
pub fn check_struct_pat_fields<'a, 'tcx>(pcx: &pat_ctxt<'a, 'tcx>,
                                         span: Span,
                                         fields: &[Spanned<ast::FieldPat>],
                                         struct_fields: &[ty::field<'tcx>],
                                         struct_id: ast::DefId,
                                         etc: bool) {
    let tcx = pcx.fcx.ccx.tcx;

    // Index the struct fields' types.
    let field_type_map = struct_fields
        .iter()
        .map(|field| (field.name, field.mt.ty))
        .collect::<FnvHashMap<_, _>>();

    // Keep track of which fields have already appeared in the pattern.
    let mut used_fields = FnvHashMap::new();

    // Typecheck each field.
    for &Spanned { node: ref field, span } in fields.iter() {
        let field_type = match used_fields.entry(&field.ident.name) {
            Occupied(occupied) => {
                span_err!(tcx.sess, span, E0025,
                    "field `{}` bound multiple times in the pattern",
                    token::get_ident(field.ident));
                span_note!(tcx.sess, *occupied.get(),
                    "field `{}` previously bound here",
                    token::get_ident(field.ident));
                tcx.types.err
            }
            Vacant(vacant) => {
                vacant.insert(span);
                field_type_map.get(&field.ident.name).cloned()
                    .unwrap_or_else(|| {
                        span_err!(tcx.sess, span, E0026,
                            "struct `{}` does not have a field named `{}`",
                            ty::item_path_str(tcx, struct_id),
                            token::get_ident(field.ident));
                        tcx.types.err
                    })
            }
        };

        check_pat(pcx, &*field.pat, field_type);
    }

    // Report an error if not all the fields were specified.
    if !etc {
        for field in struct_fields
            .iter()
            .filter(|field| !used_fields.contains_key(&field.name)) {
            span_err!(tcx.sess, span, E0027,
                "pattern does not mention field `{}`",
                token::get_name(field.name));
        }
    }
}<|MERGE_RESOLUTION|>--- conflicted
+++ resolved
@@ -195,19 +195,13 @@
         ast::PatRegion(ref inner, mutbl) => {
             let inner_ty = fcx.infcx().next_ty_var();
 
-<<<<<<< HEAD
-            let mutbl =
-                ty::deref(fcx.infcx().shallow_resolve(expected), true).map(|mt| mt.mutbl)
-                                                                      .unwrap_or(ast::MutImmutable);
-=======
             // SNAP c894171 remove this `if`-`else` entirely after next snapshot
             let mutbl = if mutbl == ast::MutImmutable {
                 ty::deref(fcx.infcx().shallow_resolve(expected), true)
-                    .map_or(ast::MutImmutable, |mt| mt.mutbl)
+                   .map(|mt| mt.mutbl).unwrap_or(ast::MutImmutable);
             } else {
                 mutbl
             };
->>>>>>> bf6c0077
 
             let mt = ty::mt { ty: inner_ty, mutbl: mutbl };
             let region = fcx.infcx().next_region_var(infer::PatternRegion(pat.span));
